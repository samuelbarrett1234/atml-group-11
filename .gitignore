# Byte-compiled / optimized / DLL files
__pycache__/
*.py[cod]
*$py.class

# C extensions
*.so

# Distribution / packaging
.Python
build/
develop-eggs/
dist/
downloads/
eggs/
.eggs/
lib/
lib64/
parts/
sdist/
var/
wheels/
pip-wheel-metadata/
share/python-wheels/
*.egg-info/
.installed.cfg
*.egg
MANIFEST

# PyInstaller
#  Usually these files are written by a python script from a template
#  before PyInstaller builds the exe, so as to inject date/other infos into it.
*.manifest
*.spec

# Installer logs
pip-log.txt
pip-delete-this-directory.txt

# Unit test / coverage reports
htmlcov/
.tox/
.nox/
.coverage
.coverage.*
.cache
nosetests.xml
coverage.xml
*.cover
*.py,cover
.hypothesis/
.pytest_cache/

# Translations
*.mo
*.pot

# Django stuff:
*.log
local_settings.py
db.sqlite3
db.sqlite3-journal

# Flask stuff:
instance/
.webassets-cache

# Scrapy stuff:
.scrapy

# Sphinx documentation
docs/_build/

# PyBuilder
target/

# Jupyter Notebook
.ipynb_checkpoints

# IPython
profile_default/
ipython_config.py

# pyenv
.python-version

# pipenv
#   According to pypa/pipenv#598, it is recommended to include Pipfile.lock in version control.
#   However, in case of collaboration, if having platform-specific dependencies or dependencies
#   having no cross-platform support, pipenv may install dependencies that don't work, or not
#   install all needed dependencies.
Pipfile.lock

# PEP 582; used by e.g. github.com/David-OConnor/pyflow
__pypackages__/

# Celery stuff
celerybeat-schedule
celerybeat.pid

# SageMath parsed files
*.sage.py

# Environments
.env
.venv
env/
venv/
ENV/
env.bak/
venv.bak/

# Spyder project settings
.spyderproject
.spyproject

# Rope project settings
.ropeproject

# mkdocs documentation
/site

# mypy
.mypy_cache/
.dmypy.json
dmypy.json

# Pyre type checker
.pyre/

<<<<<<< HEAD
# ATML GROUP 11 PROJECT SPECIFIC
*localtests*
data
=======
# MacOS
.DS_Store

# VSCode
.vscode/

# Custom
damon/notebooks/data/
damon/notebooks/lightning_logs/
>>>>>>> 05e010c2
<|MERGE_RESOLUTION|>--- conflicted
+++ resolved
@@ -128,18 +128,14 @@
 # Pyre type checker
 .pyre/
 
-<<<<<<< HEAD
+
 # ATML GROUP 11 PROJECT SPECIFIC
 *localtests*
 data
-=======
-# MacOS
+
 .DS_Store
 
-# VSCode
 .vscode/
 
-# Custom
 damon/notebooks/data/
-damon/notebooks/lightning_logs/
->>>>>>> 05e010c2
+damon/notebooks/lightning_logs/